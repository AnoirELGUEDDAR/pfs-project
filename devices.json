--- conflicted
+++ resolved
@@ -1,19 +1,10 @@
 {
-<<<<<<< HEAD
-    "192.168.1.1": {
-        "ip": "192.168.1.1",
-        "mac": "84-06-fa-db-5a-60",
-        "hostname": "",
-        "manufacturer": "Unknown",
-        "last_seen": "2025-05-13 02:04:43",
-=======
     "192.168.100.133": {
         "ip": "192.168.100.133",
         "mac": "wlp109s0",
         "hostname": "",
         "manufacturer": "Unknown",
         "last_seen": "2025-06-05 14:33:19",
->>>>>>> 89a98b61
         "online": true
     },
     "192.168.100.196": {
@@ -1432,21 +1423,12 @@
         "last_seen": "2025-06-05 14:33:30",
         "online": true
     },
-<<<<<<< HEAD
-    "192.168.1.2": {
-        "ip": "192.168.1.2",
-        "mac": "4c-60-ba-6f-7e-d8",
-        "hostname": "",
-        "manufacturer": "Unknown",
-        "last_seen": "2025-05-13 02:04:59",
-=======
     "192.168.100.150": {
         "ip": "192.168.100.150",
         "mac": "wlp109s0",
         "hostname": "",
         "manufacturer": "Unknown",
         "last_seen": "2025-06-05 14:33:30",
->>>>>>> 89a98b61
         "online": true
     },
     "192.168.100.209": {
@@ -1505,21 +1487,12 @@
         "last_seen": "2025-06-05 14:33:30",
         "online": true
     },
-<<<<<<< HEAD
-    "192.168.1.4": {
-        "ip": "192.168.1.4",
-        "mac": "72-e7-e7-7b-19-b2",
-        "hostname": "",
-        "manufacturer": "Unknown",
-        "last_seen": "2025-05-13 02:05:31",
-=======
     "192.168.100.158": {
         "ip": "192.168.100.158",
         "mac": "wlp109s0",
         "hostname": "",
         "manufacturer": "Unknown",
         "last_seen": "2025-06-05 14:33:30",
->>>>>>> 89a98b61
         "online": true
     },
     "192.168.100.217": {
@@ -1529,8 +1502,6 @@
         "manufacturer": "Unknown",
         "last_seen": "2025-06-05 14:33:30",
         "online": true
-<<<<<<< HEAD
-=======
     },
     "192.168.100.24": {
         "ip": "192.168.100.24",
@@ -2051,6 +2022,5 @@
         "manufacturer": "Unknown",
         "last_seen": "2025-06-05 14:33:32",
         "online": true
->>>>>>> 89a98b61
     }
 }