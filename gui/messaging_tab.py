--- conflicted
+++ resolved
@@ -4,6 +4,9 @@
 - Conversations list (modified to be direct chat)
 - Message display
 - Composing/sending messages
+
+Current Date and Time (UTC): 2025-06-03 00:29:18
+Current User's Login: AnoirELGUEDDAR
 """
 
 import logging
@@ -26,21 +29,52 @@
 
 logger = logging.getLogger(__name__)
 
+# Style global pour l'application
+APP_STYLE = """
+QInputDialog {
+    background-color: #1a2633;
+}
+QInputDialog QLabel {
+    color: white;
+}
+QInputDialog QLineEdit {
+    color: white;
+    background-color: #213243;
+    border: 1px solid #375a7f;
+}
+QInputDialog QPushButton {
+    color: white;
+    background-color: #2c3e50;
+}
+QInputDialog QPushButton:hover {
+    background-color: #34495e;
+}
+
+/* Style supplémentaire pour les tableaux */
+QTableView {
+    color: white;
+    selection-background-color: #0078d7;
+}
+QTableWidget::item {
+    color: white;
+}
+QHeaderView::section {
+    color: white;
+}
+"""
+
 class MessagingTab(QWidget):
     """Tab for messaging functionality"""
     
     def __init__(self, message_service, parent=None):
         super().__init__(parent)
         self.message_service = message_service
-<<<<<<< HEAD
-=======
         self.current_conversation_id = None # To keep track of the active chat
         self.current_chat_partner_display_name = "No Client Selected" # To store the name of the person we are chatting with
         
         # Appliquer le style global
         self.setStyleSheet(APP_STYLE)
         
->>>>>>> 89a98b61
         self._setup_ui()
         
     def _setup_ui(self):
@@ -71,115 +105,8 @@
         # Main layout for the chat interface
         main_layout = QVBoxLayout(parent)
         
-<<<<<<< HEAD
-        # Create a horizontal splitter
-        splitter = QSplitter(Qt.Horizontal)
-        main_layout.addWidget(splitter)
-        
-        # Left side - conversations list
-        left_widget = QWidget()
-        left_layout = QVBoxLayout(left_widget)
-        
-        # List of conversations
-        conv_label = QLabel("Conversations")
-        conv_label.setStyleSheet("font-weight: bold; font-size: 14px;")
-        left_layout.addWidget(conv_label)
-        
-        self.conversations_list = QListWidget()
-        self.conversations_list.setMinimumWidth(250)
-        self.conversations_list.currentItemChanged.connect(self._conversation_selected)
-        self.conversations_list.setAlternatingRowColors(True)
-        self.conversations_list.setStyleSheet("""
-            QListWidget {
-                border: 1px solid #ddd;
-                background-color: #9eb8cf;
-            }
-            QListWidget::item {
-                padding: 5px;
-                border-bottom: 1px solid #eee;
-            }
-            QListWidget::item:selected {
-                background-color: #e6f2ff;
-                color: black;
-            }
-        """)
-        left_layout.addWidget(self.conversations_list)
-        
-        # Buttons - Updated to blue color
-        buttons_layout = QVBoxLayout()
-        
-        refresh_button = QPushButton("Refresh")
-        refresh_button.setStyleSheet("""
-            QPushButton {
-                padding: 5px; 
-                background-color: #0078d7; 
-                color: white;
-                border: none;
-                border-radius: 3px;
-            }
-            QPushButton:hover {
-                background-color: #0086f0;
-            }
-            QPushButton:pressed {
-                background-color: #0066b8;
-            }
-        """)
-        refresh_button.clicked.connect(self.refresh_conversations)
-        buttons_layout.addWidget(refresh_button)
-        
-        new_message_button = QPushButton("New Message")
-        new_message_button.setStyleSheet("""
-            QPushButton {
-                padding: 5px; 
-                background-color: #0078d7; 
-                color: white;
-                border: none;
-                border-radius: 3px;
-            }
-            QPushButton:hover {
-                background-color: #0086f0;
-            }
-            QPushButton:pressed {
-                background-color: #0066b8;
-            }
-        """)
-        new_message_button.clicked.connect(self._new_message)
-        buttons_layout.addWidget(new_message_button)
-        
-        broadcast_button = QPushButton("Broadcast Message")
-        broadcast_button.setStyleSheet("""
-            QPushButton {
-                padding: 5px; 
-                background-color: #0078d7; 
-                color: white;
-                border: none;
-                border-radius: 3px;
-            }
-            QPushButton:hover {
-                background-color: #0086f0;
-            }
-            QPushButton:pressed {
-                background-color: #0066b8;
-            }
-        """)
-        broadcast_button.clicked.connect(self._broadcast_message)
-        buttons_layout.addWidget(broadcast_button)
-        
-        left_layout.addLayout(buttons_layout)
-        
-        # Add the left side to the splitter
-        splitter.addWidget(left_widget)
-        
-        # Right side - message display and input
-        right_widget = QWidget()
-        right_layout = QVBoxLayout(right_widget)
-        
-        # Current conversation info - Changed from green to blue
-        self.conversation_info = QLabel("Select a conversation")
-=======
         # Current conversation info (will show the selected client's name)
         self.conversation_info = QLabel("Select a client from 'Connected Clients' to start chatting.")
->>>>>>> 89a98b61
         self.conversation_info.setStyleSheet("font-weight: bold; font-size: 14px; padding: 5px; background-color: #0078d7; color: white;")
         self.conversation_info.setWordWrap(True)
         main_layout.addWidget(self.conversation_info)
@@ -192,18 +119,15 @@
                 background-color: #9eb8cf;
                 border: 1px solid #ddd;
                 font-size: 13px;
+                color: white;
             }
         """)
         main_layout.addWidget(self.messages_display)
         
         # Message composition area
         message_input_label = QLabel("Type your message here:")
-<<<<<<< HEAD
-        right_layout.addWidget(message_input_label)
-=======
         message_input_label.setStyleSheet("color: white;")
         main_layout.addWidget(message_input_label)
->>>>>>> 89a98b61
         
         self.message_input = QTextEdit()
         self.message_input.setPlaceholderText("Type your message here...")
@@ -214,6 +138,8 @@
                 border: 1px solid #ddd;
                 padding: 5px;
                 font-size: 13px;
+                color: white;
+                background-color: #213243;
             }
         """)
         main_layout.addWidget(self.message_input)
@@ -246,7 +172,7 @@
         
         # Header
         header = QLabel("Connected Client Devices")
-        header.setStyleSheet("font-size: 14px; font-weight: bold;")
+        header.setStyleSheet("font-size: 14px; font-weight: bold; color: white;")
         main_layout.addWidget(header)
         
         # Clients table
@@ -261,12 +187,20 @@
                 border: 1px solid #ddd;
                 gridline-color: #f0f0f0;
                 font-size: 13px;
+                color: white;
             }
             QHeaderView::section {
                 background-color: #0078d7;
                 padding: 5px;
                 border: 1px solid #ddd;
                 font-weight: bold;
+                color: white;
+            }
+            QTableView {
+                color: white;
+            }
+            QTableWidget::item {
+                color: white;
             }
         """)
         main_layout.addWidget(self.clients_table)
@@ -338,58 +272,6 @@
         
         # Initial load of clients
         self.refresh_clients()
-<<<<<<< HEAD
-        
-    def refresh_conversations(self):
-        """Refresh the conversations list"""
-        try:
-            # Get all conversations
-            conversations = self.message_service.get_conversations()
-            
-            # Save current selection
-            current_id = None
-            if self.conversations_list.currentItem():
-                current_id = self.conversations_list.currentItem().data(Qt.UserRole)
-                
-            # Clear the list
-            self.conversations_list.clear()
-            
-            # Add conversations to list
-            for conv in conversations:
-                # Create list item
-                item = QListWidgetItem()
-                
-                # Format participants
-                participants = ", ".join(conv["participants"])
-                
-                # Format timestamp and preview
-                timestamp = datetime.fromtimestamp(conv["timestamp"])
-                time_str = timestamp.strftime("%Y-%m-%d %H:%M")
-                
-                # Simplified display text like in the image
-                display_text = f"{participants}\n{time_str}\n{conv['last_message']}"
-                
-                # Add unread count if any
-                if conv["unread_count"] > 0:
-                    display_text += f" ({conv['unread_count']} unread)"
-                
-                item.setText(display_text)
-                item.setData(Qt.UserRole, conv["id"])
-                
-                # Add the item to the list
-                self.conversations_list.addItem(item)
-                
-            # Restore selection if possible
-            if current_id:
-                for i in range(self.conversations_list.count()):
-                    item = self.conversations_list.item(i)
-                    if item.data(Qt.UserRole) == current_id:
-                        self.conversations_list.setCurrentItem(item)
-                        break
-        except Exception as e:
-            logger.error(f"Error refreshing conversations: {e}")
-=======
->>>>>>> 89a98b61
             
     def refresh_conversations(self):
         """This method is now essentially deprecated for the simplified chat view.
@@ -415,23 +297,28 @@
                 
                 # Client ID
                 id_item = QTableWidgetItem(client_id)
+                id_item.setForeground(QBrush(QColor(255, 255, 255)))  # White text
                 self.clients_table.setItem(i, 0, id_item)
                 
                 # Username (may be same as ID if not available)
                 username = client_id.split('-')[0] if '-' in client_id else client_id
                 username_item = QTableWidgetItem(username)
+                username_item.setForeground(QBrush(QColor(255, 255, 255)))  # White text
                 self.clients_table.setItem(i, 1, username_item)
                 
                 # Last seen - may need to be fetched from message server
                 last_seen_item = QTableWidgetItem(datetime.now().strftime("%Y-%m-%d %H:%M:%S"))
+                last_seen_item.setForeground(QBrush(QColor(255, 255, 255)))  # White text
                 self.clients_table.setItem(i, 2, last_seen_item)
                 
                 # IP Address - may need to be fetched from message server
                 ip_item = QTableWidgetItem("N/A")
+                ip_item.setForeground(QBrush(QColor(255, 255, 255)))  # White text
                 self.clients_table.setItem(i, 3, ip_item)
                 
                 # Platform - may need to be fetched from message server
                 platform_item = QTableWidgetItem("N/A")
+                platform_item.setForeground(QBrush(QColor(255, 255, 255)))  # White text
                 self.clients_table.setItem(i, 4, platform_item)
                 
         except Exception as e:
@@ -491,10 +378,10 @@
                     html += f"""
                     <div style="text-align:{align}; margin:15px 5px;">
                         <div style="display:inline-block; max-width:80%;">
-                            <div style="font-weight:bold; color:{text_color if align == 'right' else 'black'};">{sender_display}</div>
+                            <div style="font-weight:bold; color:{text_color if align == 'right' else 'white'};">{sender_display}</div>
                             <div style="background-color:{bg_color}; padding:10px; border-radius:10px;">
                                 <div style="{content_style}; color:{text_color};">{msg.content}</div>
-                                <div style="font-size:10px; color:{'#ddd' if align == 'right' else '#888'}; text-align:right; margin-top:5px;">{time_str}</div>
+                                <div style="font-size:10px; color:{'#ddd' if align == 'right' else '#ddd'}; text-align:right; margin-top:5px;">{time_str}</div>
                             </div>
                         </div>
                     </div>
@@ -566,49 +453,109 @@
         QMessageBox.information(self, "Information", "Please select a client from the 'Connected Clients' tab to start a new message.")
 
     def _broadcast_message(self):
-        """Broadcast a message to all clients"""
-        # FIXED: Using QInputDialog instead of QMessageBox
-        text, ok = QInputDialog.getText(
-            self, 
-            "Broadcast Message", 
-            "Enter message to broadcast to all devices:"
-        )
-        
-        if ok and text.strip():
-            # Create a dialog to select message type
+        """Broadcast a message to all clients with proper white text"""
+        # Créer un dialogue personnalisé au lieu d'utiliser QInputDialog.getText()
+        dialog = QDialog(self)
+        dialog.setWindowTitle("Broadcast Message")
+        dialog.resize(400, 150)
+        
+        # Appliquer le style sombre avec texte blanc
+        dialog.setStyleSheet("""
+            QDialog {
+                background-color: #1a2633;
+            }
+            QLabel {
+                color: white;
+            }
+            QLineEdit {
+                color: white;
+                background-color: #213243;
+                border: 1px solid #375a7f;
+                padding: 5px;
+            }
+            QPushButton {
+                padding: 6px 12px;
+                color: white;
+            }
+        """)
+        
+        # Créer le layout et les widgets
+        layout = QVBoxLayout(dialog)
+        layout.addWidget(QLabel("Enter message to broadcast to all devices:"))
+        
+        text_edit = QLineEdit()
+        layout.addWidget(text_edit)
+        
+        # Boutons
+        buttons = QDialogButtonBox(QDialogButtonBox.Ok | QDialogButtonBox.Cancel)
+        
+        # Style pour les boutons
+        for button in buttons.buttons():
+            if buttons.buttonRole(button) == QDialogButtonBox.AcceptRole:
+                button.setStyleSheet("background-color: #0078d7;")
+                button.setText("OK")
+            else:
+                button.setStyleSheet("background-color: #2c3e50;")
+                button.setText("Cancel")
+        
+        buttons.accepted.connect(dialog.accept)
+        buttons.rejected.connect(dialog.reject)
+        layout.addWidget(buttons)
+        
+        # Exécuter le dialogue
+        result = dialog.exec_()
+        text = text_edit.text().strip()
+        
+        if result == QDialog.Accepted and text:
+            # Créer un dialogue pour sélectionner le type de message
             msg_type_dialog = QDialog(self)
             msg_type_dialog.setWindowTitle("Message Type")
-            layout = QVBoxLayout(msg_type_dialog)
-            
-            # Radio buttons
+            msg_type_layout = QVBoxLayout(msg_type_dialog)
+            
+            # Style pour le dialogue de type de message
+            msg_type_dialog.setStyleSheet("""
+                QDialog {
+                    background-color: #1a2633;
+                }
+                QLabel {
+                    color: white;
+                }
+                QRadioButton {
+                    color: white;
+                }
+                QPushButton {
+                    padding: 6px 12px;
+                    color: white;
+                }
+            """)
+            
+            # Boutons radio
             info_radio = QRadioButton("Information")
             info_radio.setChecked(True)
             warning_radio = QRadioButton("Warning")
             
-            layout.addWidget(QLabel("Select message type:"))
-            layout.addWidget(info_radio)
-            layout.addWidget(warning_radio)
-            
-            # Buttons
+            msg_type_layout.addWidget(QLabel("Select message type:"))
+            msg_type_layout.addWidget(info_radio)
+            msg_type_layout.addWidget(warning_radio)
+            
+            # Boutons
             button_box = QDialogButtonBox(QDialogButtonBox.Ok | QDialogButtonBox.Cancel)
+            
+            # Style pour les boutons
+            for btn in button_box.buttons():
+                if button_box.buttonRole(btn) == QDialogButtonBox.AcceptRole:
+                    btn.setStyleSheet("background-color: #0078d7;")
+                else:
+                    btn.setStyleSheet("background-color: #2c3e50;")
+            
             button_box.accepted.connect(msg_type_dialog.accept)
             button_box.rejected.connect(msg_type_dialog.reject)
-            layout.addWidget(button_box)
+            msg_type_layout.addWidget(button_box)
             
             if msg_type_dialog.exec_():
-                # Determine message type
+                # Déterminer le type de message
                 msg_type = MessageType.WARNING if warning_radio.isChecked() else MessageType.INFO
                 
-<<<<<<< HEAD
-                # Send the broadcast message
-                self.message_service.broadcast_message(
-                    content=text.strip(),
-                    msg_type=msg_type
-                )
-                
-                # Refresh conversations
-                self.refresh_conversations()
-=======
                 try:
                     # Envoyer le message de diffusion
                     self.message_service.broadcast_message(
@@ -628,7 +575,6 @@
                 except Exception as e:
                     logger.error(f"Error broadcasting message: {e}")
                     QMessageBox.critical(self, "Error", f"Could not broadcast message: {str(e)}")
->>>>>>> 89a98b61
             
     def _message_selected_client(self):
         """Open a chat interface with the selected client."""
@@ -651,300 +597,6 @@
         self.current_conversation_id = conversation_id
         self.current_chat_partner_display_name = client_username # Store username for display
         
-<<<<<<< HEAD
-        # Layout
-        layout = QVBoxLayout(self)
-        
-        # Form for recipient
-        form_layout = QFormLayout()
-        
-        # Recipient selection
-        self.recipient_combo = QComboBox()
-        self.recipient_combo.setStyleSheet("font-size: 13px; padding: 5px;")
-        form_layout.addRow("Recipient:", self.recipient_combo)
-        
-        # Populate recipients
-        self.populate_recipients()
-        
-        # Broadcast option
-        self.broadcast_check = QCheckBox("Broadcast to all devices")
-        self.broadcast_check.setStyleSheet("font-size: 13px;")
-        self.broadcast_check.toggled.connect(self._broadcast_toggled)
-        form_layout.addRow("", self.broadcast_check)
-        
-        layout.addLayout(form_layout)
-        
-        # Message type - REMOVED ERROR, KEPT ONLY INFO AND WARNING
-        type_group = QGroupBox("Message Type")
-        type_group.setStyleSheet("font-size: 13px;")
-        type_layout = QHBoxLayout()
-        
-        self.type_info = QRadioButton("Information")
-        self.type_info.setChecked(True)
-        type_layout.addWidget(self.type_info)
-        
-        self.type_warning = QRadioButton("Warning")
-        type_layout.addWidget(self.type_warning)
-        
-        type_group.setLayout(type_layout)
-        layout.addWidget(type_group)
-        
-        # Message content
-        layout.addWidget(QLabel("Message:"))
-        self.message_edit = QTextEdit()
-        self.message_edit.setStyleSheet("font-size: 13px;")
-        layout.addWidget(self.message_edit)
-        
-        # Buttons with blue style
-        button_box = QDialogButtonBox(QDialogButtonBox.Ok | QDialogButtonBox.Cancel)
-        button_box.accepted.connect(self.accept)
-        button_box.rejected.connect(self.reject)
-        
-        # Apply blue styling to the buttons
-        for button in button_box.buttons():
-            if button_box.buttonRole(button) == QDialogButtonBox.AcceptRole:
-                button.setStyleSheet("""
-                    QPushButton {
-                        padding: 6px 12px;
-                        background-color: #0078d7;
-                        color: white;
-                        border: none;
-                        border-radius: 3px;
-                    }
-                    QPushButton:hover {
-                        background-color: #0086f0;
-                    }
-                    QPushButton:pressed {
-                        background-color: #0066b8;
-                    }
-                """)
-            else:
-                button.setStyleSheet("""
-                    QPushButton {
-                        padding: 6px 12px;
-                        background-color: #f0f0f0;
-                        border: 1px solid #ddd;
-                        border-radius: 3px;
-                    }
-                    QPushButton:hover {
-                        background-color: #e5e5e5;
-                    }
-                """)
-        
-        layout.addWidget(button_box)
-        
-    def populate_recipients(self):
-        """Populate the recipients dropdown"""
-        self.recipient_combo.clear()
-        
-        # Add system devices
-        devices = self.message_service.get_devices()
-        for device in devices:
-            self.recipient_combo.addItem(device, device)
-            
-        if not devices:
-            self.recipient_combo.addItem("No devices available", "")
-            
-    def _broadcast_toggled(self, checked):
-        """Handle toggling of broadcast option"""
-        self.recipient_combo.setEnabled(not checked)
-        
-    def get_message_data(self):
-        """Get the message data from the dialog"""
-        # Determine message type - only INFO or WARNING now
-        if self.type_warning.isChecked():
-            msg_type = MessageType.WARNING
-        else:
-            msg_type = MessageType.INFO
-            
-        # Determine recipient
-        is_broadcast = self.broadcast_check.isChecked()
-        recipient = "all" if is_broadcast else self.recipient_combo.currentData()
-        
-        return {
-            "recipient": recipient,
-            "is_broadcast": is_broadcast,
-            "msg_type": msg_type,
-            "content": self.message_edit.toPlainText().strip()
-        }
-
-
-class ClientMessagingMode(QDialog):
-    """Dialog to simulate being a client for testing"""
-    
-    def __init__(self, message_service, parent=None):
-        super().__init__(parent)
-        self.message_service = message_service
-        self.setWindowTitle("Client Messaging Mode")
-        self.resize(600, 500)
-        
-        # Layout
-        layout = QVBoxLayout(self)
-        
-        # Client identity
-        form = QFormLayout()
-        self.client_id = QLineEdit("TestClient-1")
-        form.addRow("Client ID:", self.client_id)
-        layout.addLayout(form)
-        
-        # Messages display
-        layout.addWidget(QLabel("Messages:"))
-        self.messages_display = QTextEdit()
-        self.messages_display.setReadOnly(True)
-        layout.addWidget(self.messages_display)
-        
-        # New message
-        layout.addWidget(QLabel("New Message:"))
-        self.message_edit = QTextEdit()
-        self.message_edit.setMaximumHeight(100)
-        layout.addWidget(self.message_edit)
-        
-        # Buttons with blue styling
-        buttons_layout = QHBoxLayout()
-        
-        send_button = QPushButton("Send Message")
-        send_button.setStyleSheet("""
-            QPushButton {
-                padding: 6px 12px;
-                background-color: #0078d7;
-                color: white;
-                border: none;
-                border-radius: 3px;
-            }
-            QPushButton:hover {
-                background-color: #0086f0;
-            }
-            QPushButton:pressed {
-                background-color: #0066b8;
-            }
-        """)
-        send_button.clicked.connect(self._send_message)
-        buttons_layout.addWidget(send_button)
-        
-        refresh_button = QPushButton("Refresh Messages")
-        refresh_button.setStyleSheet("""
-            QPushButton {
-                padding: 6px 12px;
-                background-color: #0078d7;
-                color: white;
-                border: none;
-                border-radius: 3px;
-            }
-            QPushButton:hover {
-                background-color: #0086f0;
-            }
-            QPushButton:pressed {
-                background-color: #0066b8;
-            }
-        """)
-        refresh_button.clicked.connect(self._refresh_messages)
-        buttons_layout.addWidget(refresh_button)
-        
-        close_button = QPushButton("Close")
-        close_button.setStyleSheet("""
-            QPushButton {
-                padding: 6px 12px;
-                background-color: #f0f0f0;
-                border: 1px solid #ddd;
-                border-radius: 3px;
-            }
-            QPushButton:hover {
-                background-color: #e5e5e5;
-            }
-        """)
-        close_button.clicked.connect(self.close)
-        buttons_layout.addWidget(close_button)
-        
-        layout.addLayout(buttons_layout)
-        
-        # Initial refresh
-        self._refresh_messages()
-        
-    def _send_message(self):
-        """Send a message as the client"""
-        content = self.message_edit.toPlainText().strip()
-        if not content:
-            return
-            
-        # Create a message
-        message = Message(
-            content=content,
-            msg_type=MessageType.INFO,
-            sender=self.client_id.text(),
-            recipient="Administrator"
-        )
-        
-        # Send the message
-        self.message_service.send_message(message)
-        
-        # Clear the input
-        self.message_edit.clear()
-        
-        # Refresh messages
-        self._refresh_messages()
-        
-    def _refresh_messages(self):
-        """Refresh messages for this client"""
-        try:
-            # Get messages where this client is involved
-            client_id = self.client_id.text()
-            messages = (
-                self.message_service.get_message_history(sender=client_id) + 
-                self.message_service.get_message_history(recipient=client_id)
-            )
-            
-            # Sort by timestamp
-            messages.sort(key=lambda x: x.timestamp)
-            
-            # Format and display messages
-            self.messages_display.clear()
-            html = "<html><body style='background-color:#9eb8cf;'>"
-            
-            for msg in messages:
-                # Format timestamp
-                timestamp = datetime.fromtimestamp(msg.timestamp)
-                time_str = timestamp.strftime("%Y-%m-%d %H:%M:%S")
-                
-                # Format message - simplified like in the image
-                sender = msg.sender or "System"
-                
-                # Message formatting based on type
-                if msg.type == MessageType.WARNING:
-                    content_style = "font-weight:bold; color:red;"
-                else:
-                    content_style = ""
-                
-                if sender == client_id:
-                    sender_display = "Me"
-                    color = "#0078d7"  # Blue background (was #e6f2ff)
-                    text_color = "white"  # White text for better contrast
-                    align = "right"
-                else:
-                    sender_display = sender
-                    color = "#f5f5f5"  # Light gray background
-                    text_color = "black"
-                    align = "left"
-                
-                html += f"""
-                <div style="text-align:{align}; margin:15px 5px;">
-                    <div style="display:inline-block; max-width:80%;">
-                        <div style="font-weight:bold; color:{text_color if align == 'right' else 'black'};">{sender_display}</div>
-                        <div style="background-color:{color}; padding:10px; border-radius:10px;">
-                            <div style="{content_style}; color:{text_color};">{msg.content}</div>
-                            <div style="font-size:10px; color:{'#ddd' if align == 'right' else '#888'}; text-align:right; margin-top:5px;">{time_str}</div>
-                        </div>
-                    </div>
-                </div>
-                """
-            
-            html += "</body></html>"
-            self.messages_display.setHtml(html)
-            
-        except Exception as e:
-            logger.error(f"Error refreshing client messages: {e}")
-            QMessageBox.critical(self, "Error", f"Could not refresh messages: {str(e)}")
-=======
         # Switch to the Messages tab and display the conversation
         self.tab_widget.setCurrentWidget(self.messages_widget)
-        self._display_conversation_messages(self.current_conversation_id)
->>>>>>> 89a98b61
+        self._display_conversation_messages(self.current_conversation_id)